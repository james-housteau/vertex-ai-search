# AI Safety Manifest - Genesis Sparse Worktree
# This workspace has restricted visibility to prevent AI contamination

<<<<<<< HEAD
Worktree: feature-7
Focus: shared-contracts/
Files:      121/30
Branch: sparse-feature-7
Created: 2025-10-25T19:03:00Z
=======
Worktree: feature-6
Focus: shared-contracts/
Files:      121/30
Branch: sparse-feature-6
Created: 2025-10-25T18:53:30Z
>>>>>>> a667568a

AI Safety Rules:
1. Only modify files within focus paths: shared-contracts/
2. File limit enforced: 30 maximum
3. No deep directory nesting (max 3 levels)
4. No imports from outside this worktree
5. Use Genesis smart-commit for quality gates

For other work areas, create separate sparse worktrees.<|MERGE_RESOLUTION|>--- conflicted
+++ resolved
@@ -1,19 +1,11 @@
 # AI Safety Manifest - Genesis Sparse Worktree
 # This workspace has restricted visibility to prevent AI contamination
 
-<<<<<<< HEAD
-Worktree: feature-7
-Focus: shared-contracts/
-Files:      121/30
-Branch: sparse-feature-7
-Created: 2025-10-25T19:03:00Z
-=======
 Worktree: feature-6
 Focus: shared-contracts/
 Files:      121/30
 Branch: sparse-feature-6
 Created: 2025-10-25T18:53:30Z
->>>>>>> a667568a
 
 AI Safety Rules:
 1. Only modify files within focus paths: shared-contracts/
